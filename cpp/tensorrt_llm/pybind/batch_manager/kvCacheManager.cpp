--- conflicted
+++ resolved
@@ -490,14 +490,11 @@
             py::call_guard<py::gil_scoped_release>())
         .def("flush_iteration_events", &BaseKVCacheManager::flushIterationEvents,
             py::call_guard<py::gil_scoped_release>())
-<<<<<<< HEAD
         .def("sync_transfer_manager_with_buffer_manager", &BaseKVCacheManager::syncTransferManagerWithBufferManager, nb::call_guard<nb::gil_scoped_release>())
-        .def("refresh_blocks", &BaseKVCacheManager::refreshBlocks, py::call_guard<py::gil_scoped_release>());
-=======
+        .def("refresh_blocks", &BaseKVCacheManager::refreshBlocks, py::call_guard<py::gil_scoped_release>())
         .def("get_last_block_id", &BaseKVCacheManager::getLastBlockId, py::call_guard<py::gil_scoped_release>())
         .def("unpin_blocks_by_id", &BaseKVCacheManager::unpinBlocksById, py::call_guard<py::gil_scoped_release>())
         .def("reset_reuse_state", &BaseKVCacheManager::resetReuseState, py::call_guard<py::gil_scoped_release>());
->>>>>>> 1fd11455
 
     py::enum_<tbk::CacheType>(m, "CacheType")
         .value("SELF", tbk::CacheType::kSELF)
